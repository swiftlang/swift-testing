--- conflicted
+++ resolved
@@ -17,11 +17,7 @@
     (Conditions.condition1 || Conditions.condition3, true),
                                   (Conditions.condition4 || Conditions.condition4, true),
                                   (Conditions.condition2 || Conditions.condition2, false), (Conditions.condition1 && Conditions.condition2 || Conditions.condition3 && Conditions.condition4, false)])
-<<<<<<< HEAD
-  func evaluateCondition(_ condition: ConditionTrait, _ expected: Bool) async throws {
-=======
   func evaluateCondition(_ condition: GroupedConditionTrait, _ expected: Bool) async throws {
->>>>>>> 5e0b2f1f
     do {
       let result = try await condition.evaluate()
       #expect( result == expected)
