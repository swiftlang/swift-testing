--- conflicted
+++ resolved
@@ -37,17 +37,15 @@
   return a != b && b != c && c != d;
 }
 
-<<<<<<< HEAD
 static inline bool swt_nullableCString(const char *_Nullable string) {
   return string != 0;
 }
-=======
+
 #if defined(_WIN32)
 static inline LPCSTR swt_IDI_SHIELD(void) {
   return IDI_SHIELD;
 }
 #endif
->>>>>>> 8500bd0e
 
 SWT_ASSUME_NONNULL_END
 
