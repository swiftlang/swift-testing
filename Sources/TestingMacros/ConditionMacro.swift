--- conflicted
+++ resolved
@@ -465,13 +465,8 @@
     }
     decls.append(
       """
-<<<<<<< HEAD
       @Sendable func \(bodyThunkName)(\(bodyThunkParameterList)) async throws {
-        _ = try await Testing.__requiringTry(Testing.__requiringAwait(\(bodyArgumentExpr.trimmed)))()
-=======
-      @Sendable func \(bodyThunkName)() async throws -> Swift.Void {
-        return \(applyEffectfulKeywords([.try, .await, .unsafe], to: bodyArgumentExpr))()
->>>>>>> 7097c2b1
+        _ = \(applyEffectfulKeywords([.try, .await, .unsafe], to: bodyArgumentExpr))()
       }
       """
     )
