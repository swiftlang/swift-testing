--- conflicted
+++ resolved
@@ -195,17 +195,9 @@
     if needTry {
       expr = _makeCallToEffectfulThunk(.identifier("__requiringTry"), passing: expr)
     }
-<<<<<<< HEAD
-#if compiler(>=6.2)
     if needUnsafe {
       expr = _makeCallToEffectfulThunk(.identifier("__requiringUnsafe"), passing: expr)
     }
-#endif
-=======
-    if needUnsafe {
-      expr = _makeCallToEffectfulThunk(.identifier("__requiringUnsafe"), passing: expr)
-    }
->>>>>>> 8500bd0e
   }
 
   // Then add keyword expressions. (We do this separately so we end up writing
@@ -214,11 +206,7 @@
   if needAwait {
     expr = ExprSyntax(
       AwaitExprSyntax(
-<<<<<<< HEAD
-        awaitKeyword: .keyword(.await, trailingTrivia: .space, presence: .present),
-=======
         awaitKeyword: .keyword(.await, trailingTrivia: .space),
->>>>>>> 8500bd0e
         expression: expr
       )
     )
@@ -226,11 +214,7 @@
   if needTry {
     expr = ExprSyntax(
       TryExprSyntax(
-<<<<<<< HEAD
-        tryKeyword: .keyword(.try, trailingTrivia: .space, presence: .present),
-=======
         tryKeyword: .keyword(.try, trailingTrivia: .space),
->>>>>>> 8500bd0e
         expression: expr
       )
     )
@@ -238,11 +222,7 @@
   if needUnsafe {
     expr = ExprSyntax(
       UnsafeExprSyntax(
-<<<<<<< HEAD
-        unsafeKeyword: .keyword(.unsafe, trailingTrivia: .space, presence: .present),
-=======
         unsafeKeyword: .keyword(.unsafe, trailingTrivia: .space),
->>>>>>> 8500bd0e
         expression: expr
       )
     )
