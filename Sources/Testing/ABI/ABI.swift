--- conflicted
+++ resolved
@@ -63,20 +63,16 @@
   ///
   /// - Returns: A type conforming to ``ABI/Version`` that represents the given
   ///   ABI version, or `nil` if no such type exists.
-<<<<<<< HEAD
-  static func version(forVersionNumber versionNumber: VersionNumber = ABI.CurrentVersion.versionNumber) -> (any Version.Type)? {
+  static func version(
+    forVersionNumber versionNumber: VersionNumber,
+    givenSwiftCompilerVersion swiftCompilerVersion: @autoclosure () -> VersionNumber = swiftCompilerVersion
+  ) -> (any Version.Type)? {
     // Special-case the experimental ABI version number (which is intentionally
     // higher than any Swift release's version number).
     if versionNumber == ExperimentalVersion.versionNumber {
       return ExperimentalVersion.self
     }
 
-=======
-  static func version(
-    forVersionNumber versionNumber: VersionNumber,
-    givenSwiftCompilerVersion swiftCompilerVersion: @autoclosure () -> VersionNumber = swiftCompilerVersion
-  ) -> (any Version.Type)? {
->>>>>>> 60575940
     if versionNumber > ABI.HighestVersion.versionNumber {
       // If the caller requested an ABI version higher than the current Swift
       // compiler version and it's not an ABI version we've explicitly defined,
