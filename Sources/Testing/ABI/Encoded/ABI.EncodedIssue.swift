//
// This source file is part of the Swift.org open source project
//
// Copyright (c) 2024 Apple Inc. and the Swift project authors
// Licensed under Apache License v2.0 with Runtime Library Exception
//
// See https://swift.org/LICENSE.txt for license information
// See https://swift.org/CONTRIBUTORS.txt for Swift project authors
//

extension ABI {
  /// A type implementing the JSON encoding of ``Issue`` for the ABI entry point
  /// and event stream output.
  ///
  /// This type is not part of the public interface of the testing library. It
  /// assists in converting values to JSON; clients that consume this JSON are
  /// expected to write their own decoders.
  struct EncodedIssue<V>: Sendable where V: ABI.Version {
    /// An enumeration representing the level of severity of a recorded issue.
    ///
    /// For descriptions of individual cases, see ``Issue/Severity-swift.enum``.
    enum Severity: String, Sendable {
      case warning
      case error
    }

    /// The severity of this issue.
    ///
<<<<<<< HEAD
    /// - Warning: Severity is not yet part of the JSON schema.
    var _severity: Severity?

    /// If the issue is a failing issue.
    ///
    /// - Warning: Non-failing issues are not yet part of the JSON schema.
    var _isFailure: Bool?
=======
    /// Prior to 6.3, this is nil.
    ///
    /// @Metadata {
    ///   @Available(Swift, introduced: 6.3)
    /// }
    var severity: Severity?

    /// If the issue is a failing issue.
    ///
    /// Prior to 6.3, this is nil.
    ///
    /// @Metadata {
    ///   @Available(Swift, introduced: 6.3)
    /// }
    var isFailure: Bool?
>>>>>>> a8a3fcb0

    /// Whether or not this issue is known to occur.
    var isKnown: Bool

    /// The location in source where this issue occurred, if available.
    var sourceLocation: SourceLocation?

    /// The backtrace where this issue occurred, if available.
    ///
    /// - Warning: Backtraces are not yet part of the JSON schema.
    var _backtrace: EncodedBacktrace<V>?

    /// The error associated with this issue, if applicable.
    ///
    /// - Warning: Errors are not yet part of the JSON schema.
    var _error: EncodedError<V>?

    init(encoding issue: borrowing Issue, in eventContext: borrowing Event.Context) {
      // >= v0
      isKnown = issue.isKnown
      sourceLocation = issue.sourceLocation

      // >= v6.3
      if V.versionNumber >= ABI.v6_3.versionNumber {
        severity = switch issue.severity {
        case .warning: .warning
        case .error: .error
        }
        isFailure = issue.isFailure
      }

      // Experimental
      if let backtrace = issue.sourceContext.backtrace {
        _backtrace = EncodedBacktrace(encoding: backtrace, in: eventContext)
      }
      if let error = issue.error {
        _error = EncodedError(encoding: error, in: eventContext)
      }
    }
  }
}

// MARK: - Codable

extension ABI.EncodedIssue: Codable {}
extension ABI.EncodedIssue.Severity: Codable {}

// MARK: - Converting back to an Issue

extension Issue {
  /// Attempt to reconstruct an instance of ``Issue`` from the given encoded
  /// event.
  ///
  /// - Parameters:
  ///   - event: The event that may contain an encoded issue.
  ///
  /// If `event` does not represent an issue, this initializer returns `nil`.
  init?<V>(_ event: ABI.EncodedEvent<V>) {
    guard let issue = event.issue else {
      return nil
    }
    // Translate the issue back into a "real" issue and record it
    // in the parent process. This translation is, of course, lossy
    // due to the process boundary, but we make a best effort.
    let comments: [Comment] = event.messages.map(\.text).map(Comment.init(rawValue:))
    let issueKind: Issue.Kind = if let error = issue._error {
      .errorCaught(error)
    } else {
      // TODO: improve fidelity of issue kind reporting (especially those without associated values)
      .unconditional
    }
    let severity: Issue.Severity = switch issue._severity {
    case .warning:
        .warning
    case nil, .error:
        .error
    }
    let sourceContext = SourceContext(
      backtrace: nil, // `issue._backtrace` will have the wrong address space.
      sourceLocation: issue.sourceLocation
    )
    self.init(kind: issueKind, severity: severity, comments: comments, sourceContext: sourceContext)
    if issue.isKnown {
      // The known issue comment, if there was one, is already included in
      // the `comments` array above.
      knownIssueContext = Issue.KnownIssueContext()
    }
  }
}<|MERGE_RESOLUTION|>--- conflicted
+++ resolved
@@ -26,15 +26,6 @@
 
     /// The severity of this issue.
     ///
-<<<<<<< HEAD
-    /// - Warning: Severity is not yet part of the JSON schema.
-    var _severity: Severity?
-
-    /// If the issue is a failing issue.
-    ///
-    /// - Warning: Non-failing issues are not yet part of the JSON schema.
-    var _isFailure: Bool?
-=======
     /// Prior to 6.3, this is nil.
     ///
     /// @Metadata {
@@ -50,7 +41,6 @@
     ///   @Available(Swift, introduced: 6.3)
     /// }
     var isFailure: Bool?
->>>>>>> a8a3fcb0
 
     /// Whether or not this issue is known to occur.
     var isKnown: Bool
