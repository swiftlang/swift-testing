//
// This source file is part of the Swift.org open source project
//
// Copyright (c) 2024 Apple Inc. and the Swift project authors
// Licensed under Apache License v2.0 with Runtime Library Exception
//
// See https://swift.org/LICENSE.txt for license information
// See https://swift.org/CONTRIBUTORS.txt for Swift project authors
//

<<<<<<< HEAD
private import _TestingInternals

=======
>>>>>>> a8a3fcb0
#if canImport(Foundation)
private import Foundation
#endif

<<<<<<< HEAD
/// The maximum size, in bytes, of an attachment that will be stored inline in
/// an encoded attachment.
private let _maximumInlineAttachmentByteCount: Int = {
  let pageSize: Int
#if SWT_TARGET_OS_APPLE || os(Linux) || os(FreeBSD) || os(OpenBSD) || os(Android)
  pageSize = Int(clamping: sysconf(_SC_PAGESIZE))
#elseif os(WASI)
  // sysconf(_SC_PAGESIZE) is a complex macro in wasi-libc.
  pageSize = Int(clamping: getpagesize())
#elseif os(Windows)
  var systemInfo = SYSTEM_INFO()
  GetSystemInfo(&systemInfo)
  pageSize = Int(clamping: systemInfo.dwPageSize)
#else
#warning("Platform-specific implementation missing: page size unknown (assuming 4KB)")
  pageSize = 4 * 1024
#endif

  return pageSize // i.e. we'll store up to a page-sized attachment
}()

=======
>>>>>>> a8a3fcb0
extension ABI {
  /// A type implementing the JSON encoding of ``Attachment`` for the ABI entry
  /// point and event stream output.
  ///
  /// This type is not part of the public interface of the testing library. It
  /// assists in converting values to JSON; clients that consume this JSON are
  /// expected to write their own decoders.
  struct EncodedAttachment<V>: Sendable where V: ABI.Version {
    /// The path where the attachment was written.
    var path: String?

    /// The preferred name of the attachment.
    ///
    /// - Warning: Attachments' preferred names are not yet part of the JSON
    ///   schema.
    var _preferredName: String?

    /// The raw content of the attachment, if available.
    ///
<<<<<<< HEAD
    /// If the value of this property is `nil`, the attachment can instead be
    /// read from ``path``.
=======
    /// The value of this property is set if the attachment was not first saved
    /// to a file. It may also be `nil` if an error occurred while trying to get
    /// the original attachment's serialized representation.
>>>>>>> a8a3fcb0
    ///
    /// - Warning: Inline attachment content is not yet part of the JSON schema.
    var _bytes: Bytes?

    /// The source location where this attachment was created.
    ///
    /// - Warning: Attachment source locations are not yet part of the JSON
    ///   schema.
    var _sourceLocation: SourceLocation?

    init(encoding attachment: borrowing Attachment<AnyAttachable>, in eventContext: borrowing Event.Context) {
      path = attachment.fileSystemPath
<<<<<<< HEAD
      _preferredName = attachment.preferredName

      if let estimatedByteCount = attachment.attachableValue.estimatedAttachmentByteCount,
         estimatedByteCount <= _maximumInlineAttachmentByteCount {
        _bytes = try? attachment.withUnsafeBytes { bytes in
          if bytes.count > 0 && bytes.count < _maximumInlineAttachmentByteCount {
            return Bytes(rawValue: [UInt8](bytes))
          }
          return nil
        }
      }

      _sourceLocation = attachment.sourceLocation
=======

      if V.versionNumber >= ABI.v6_3.versionNumber {
        _preferredName = attachment.preferredName

        if path == nil {
          _bytes = try? attachment.withUnsafeBytes { bytes in
            return Bytes(rawValue: [UInt8](bytes))
          }
        }

        _sourceLocation = attachment.sourceLocation
      }
>>>>>>> a8a3fcb0
    }

    /// A structure representing the bytes of an attachment.
    struct Bytes: Sendable, RawRepresentable {
      var rawValue: [UInt8]
    }
  }
}

// MARK: - Codable

extension ABI.EncodedAttachment: Codable {}

extension ABI.EncodedAttachment.Bytes: Codable {
  func encode(to encoder: any Encoder) throws {
#if canImport(Foundation)
    // If possible, encode this structure as Base64 data.
    try rawValue.withUnsafeBytes { rawValue in
      let data = Data(bytesNoCopy: .init(mutating: rawValue.baseAddress!), count: rawValue.count, deallocator: .none)
      var container = encoder.singleValueContainer()
      try container.encode(data)
    }
#else
    // Otherwise, it's an array of integers.
    var container = encoder.singleValueContainer()
    try container.encode(rawValue)
#endif
  }

  init(from decoder: any Decoder) throws {
    let container = try decoder.singleValueContainer()

#if canImport(Foundation)
    // If possible, decode a whole Foundation Data object.
    if let data = try? container.decode(Data.self) {
      self.init(rawValue: [UInt8](data))
      return
    }
#endif

    // Fall back to trying to decode an array of integers.
    let bytes = try container.decode([UInt8].self)
    self.init(rawValue: bytes)
  }
}

// MARK: - Attachable

extension ABI.EncodedAttachment: Attachable {
  var estimatedAttachmentByteCount: Int? {
    _bytes?.rawValue.count
  }

<<<<<<< HEAD
=======
  /// An error type that is thrown when ``ABI/EncodedAttachment`` cannot satisfy
  /// a request for the underlying attachment's bytes.
>>>>>>> a8a3fcb0
  fileprivate struct BytesUnavailableError: Error {}

  borrowing func withUnsafeBytes<R>(for attachment: borrowing Attachment<Self>, _ body: (UnsafeRawBufferPointer) throws -> R) throws -> R {
    if let bytes = _bytes?.rawValue {
      return try bytes.withUnsafeBytes(body)
    }

<<<<<<< HEAD
    guard let path else {
      throw BytesUnavailableError()
    }
    let fileHandle = try FileHandle(forReadingAtPath: path)
    // TODO: map the attachment back into memory
    let bytes = try fileHandle.readToEnd()
    return try bytes.withUnsafeBytes(body)
=======
#if !SWT_NO_FILE_IO
    guard let path else {
      throw BytesUnavailableError()
    }
#if canImport(Foundation)
    // Leverage Foundation's file-mapping logic since we're using Data anyway.
    let url = URL(fileURLWithPath: path, isDirectory: false)
    let bytes = try Data(contentsOf: url, options: [.mappedIfSafe])
#else
    let fileHandle = try FileHandle(forReadingAtPath: path)
    let bytes = try fileHandle.readToEnd()
#endif
    return try bytes.withUnsafeBytes(body)
#else
    // Cannot read the attachment from disk on this platform.
    throw BytesUnavailableError()
#endif
>>>>>>> a8a3fcb0
  }

  borrowing func preferredName(for attachment: borrowing Attachment<Self>, basedOn suggestedName: String) -> String {
    _preferredName ?? suggestedName
  }
}

extension ABI.EncodedAttachment.BytesUnavailableError: CustomStringConvertible {
  var description: String {
    "The attachment's content could not be deserialized."
  }
}<|MERGE_RESOLUTION|>--- conflicted
+++ resolved
@@ -8,39 +8,10 @@
 // See https://swift.org/CONTRIBUTORS.txt for Swift project authors
 //
 
-<<<<<<< HEAD
-private import _TestingInternals
-
-=======
->>>>>>> a8a3fcb0
 #if canImport(Foundation)
 private import Foundation
 #endif
 
-<<<<<<< HEAD
-/// The maximum size, in bytes, of an attachment that will be stored inline in
-/// an encoded attachment.
-private let _maximumInlineAttachmentByteCount: Int = {
-  let pageSize: Int
-#if SWT_TARGET_OS_APPLE || os(Linux) || os(FreeBSD) || os(OpenBSD) || os(Android)
-  pageSize = Int(clamping: sysconf(_SC_PAGESIZE))
-#elseif os(WASI)
-  // sysconf(_SC_PAGESIZE) is a complex macro in wasi-libc.
-  pageSize = Int(clamping: getpagesize())
-#elseif os(Windows)
-  var systemInfo = SYSTEM_INFO()
-  GetSystemInfo(&systemInfo)
-  pageSize = Int(clamping: systemInfo.dwPageSize)
-#else
-#warning("Platform-specific implementation missing: page size unknown (assuming 4KB)")
-  pageSize = 4 * 1024
-#endif
-
-  return pageSize // i.e. we'll store up to a page-sized attachment
-}()
-
-=======
->>>>>>> a8a3fcb0
 extension ABI {
   /// A type implementing the JSON encoding of ``Attachment`` for the ABI entry
   /// point and event stream output.
@@ -60,14 +31,9 @@
 
     /// The raw content of the attachment, if available.
     ///
-<<<<<<< HEAD
-    /// If the value of this property is `nil`, the attachment can instead be
-    /// read from ``path``.
-=======
     /// The value of this property is set if the attachment was not first saved
     /// to a file. It may also be `nil` if an error occurred while trying to get
     /// the original attachment's serialized representation.
->>>>>>> a8a3fcb0
     ///
     /// - Warning: Inline attachment content is not yet part of the JSON schema.
     var _bytes: Bytes?
@@ -80,21 +46,6 @@
 
     init(encoding attachment: borrowing Attachment<AnyAttachable>, in eventContext: borrowing Event.Context) {
       path = attachment.fileSystemPath
-<<<<<<< HEAD
-      _preferredName = attachment.preferredName
-
-      if let estimatedByteCount = attachment.attachableValue.estimatedAttachmentByteCount,
-         estimatedByteCount <= _maximumInlineAttachmentByteCount {
-        _bytes = try? attachment.withUnsafeBytes { bytes in
-          if bytes.count > 0 && bytes.count < _maximumInlineAttachmentByteCount {
-            return Bytes(rawValue: [UInt8](bytes))
-          }
-          return nil
-        }
-      }
-
-      _sourceLocation = attachment.sourceLocation
-=======
 
       if V.versionNumber >= ABI.v6_3.versionNumber {
         _preferredName = attachment.preferredName
@@ -107,7 +58,6 @@
 
         _sourceLocation = attachment.sourceLocation
       }
->>>>>>> a8a3fcb0
     }
 
     /// A structure representing the bytes of an attachment.
@@ -161,11 +111,8 @@
     _bytes?.rawValue.count
   }
 
-<<<<<<< HEAD
-=======
   /// An error type that is thrown when ``ABI/EncodedAttachment`` cannot satisfy
   /// a request for the underlying attachment's bytes.
->>>>>>> a8a3fcb0
   fileprivate struct BytesUnavailableError: Error {}
 
   borrowing func withUnsafeBytes<R>(for attachment: borrowing Attachment<Self>, _ body: (UnsafeRawBufferPointer) throws -> R) throws -> R {
@@ -173,15 +120,6 @@
       return try bytes.withUnsafeBytes(body)
     }
 
-<<<<<<< HEAD
-    guard let path else {
-      throw BytesUnavailableError()
-    }
-    let fileHandle = try FileHandle(forReadingAtPath: path)
-    // TODO: map the attachment back into memory
-    let bytes = try fileHandle.readToEnd()
-    return try bytes.withUnsafeBytes(body)
-=======
 #if !SWT_NO_FILE_IO
     guard let path else {
       throw BytesUnavailableError()
@@ -199,7 +137,6 @@
     // Cannot read the attachment from disk on this platform.
     throw BytesUnavailableError()
 #endif
->>>>>>> a8a3fcb0
   }
 
   borrowing func preferredName(for attachment: borrowing Attachment<Self>, basedOn suggestedName: String) -> String {
