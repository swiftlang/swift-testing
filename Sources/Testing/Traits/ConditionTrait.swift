--- conflicted
+++ resolved
@@ -19,50 +19,14 @@
 /// - ``Trait/disabled(if:_:sourceLocation:)``
 /// - ``Trait/disabled(_:sourceLocation:_:)``
 public struct ConditionTrait: TestTrait, SuiteTrait {
-<<<<<<< HEAD
-  /// The result of evaluating the condition.
-  ///
-  /// - Parameters:
-  ///   - wasMet: Whether or not the condition was met.
-  ///   - comment: Optionally, a comment describing the result of evaluating the condition.
-  @_spi(Experimental)
-  public typealias EvaluationResult = (wasMet: Bool, comment: Comment?)
-
-  /// An enumeration describing the kinds of conditions that can be represented
-  /// by an instance of this type.
-=======
   /// An enumeration that describes the conditions that an instance of this type
   /// can represent.
->>>>>>> 7ccbd688
   enum Kind: Sendable {
     /// Enabling the test is conditional on the result of calling a function.
     ///
     /// - Parameters:
     ///   - body: The function to call. The result of this function determines
-<<<<<<< HEAD
-    ///     if the condition is satisfied or not. If this function returns
-    ///     `false` and a comment is also returned, it is used in place of the
-    ///     value of the associated trait's ``ConditionTrait/comment`` property.
-    ///     If this function returns `true`, the returned comment is ignored.
-    case conditional(_ body: @Sendable () async throws -> EvaluationResult)
-
-    /// Create an instance of this type associated with a trait that is
-    /// conditional on the result of calling a function.
-    ///
-    /// - Parameters:
-    ///   - body: The function to call. The result of this function determines
-    ///     whether or not the condition was met.
-    ///
-    /// - Returns: An instance of this type.
-    static func conditional(_ body: @escaping @Sendable () async throws -> Bool) -> Self {
-      conditional { () -> EvaluationResult in
-        return (try await body(), nil)
-      }
-    }
-=======
-    ///     if the condition is satisfied or not.
     case conditional(_ body: @Sendable () async throws -> Bool)
->>>>>>> 7ccbd688
 
     /// The trait is unconditional and always has the same result.
     ///
@@ -97,7 +61,6 @@
 
   /// The source location where this trait is specified.
   public var sourceLocation: SourceLocation
-<<<<<<< HEAD
   
   /// Evaluate this instance's underlying condition.
   ///
@@ -106,26 +69,17 @@
   /// The evaluation is performed each time this function is called, and is not
   /// cached.
   @_spi(Experimental)
-  public func evaluate() async throws -> EvaluationResult {
+  public func evaluate() async throws -> Bool {
     switch kind {
     case let .conditional(condition):
       try await condition()
     case let .unconditional(unconditionalValue):
-      (unconditionalValue, nil)
-=======
+      unconditionalValue
+    }
+  }
 
   public func prepare(for test: Test) async throws {
-    let result = switch kind {
-    case let .conditional(condition):
-      try await condition()
-    case let .unconditional(unconditionalValue):
-      unconditionalValue
->>>>>>> 7ccbd688
-    }
-  }
-
-  public func prepare(for test: Test) async throws {
-    let (isEnabled, commentOverride) = try await evaluate()
+    let isEnabled = try await evaluate()
 
     if !isEnabled {
       // We don't need to consider including a backtrace here because it will
