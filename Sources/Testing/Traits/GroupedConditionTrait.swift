--- conflicted
+++ resolved
@@ -10,95 +10,6 @@
 
 
 public struct GroupedConditionTrait: TestTrait, SuiteTrait {
-<<<<<<< HEAD
-  
-  let isInverted: Bool
-
-  let conditionClosure: @Sendable () async throws -> Bool
-  
-  
-  
-  public func prepare(for test: Test) async throws {
-    _ = try await evaluate()
-  }
-
-  @_spi(Experimental)
-  public func evaluate() async throws -> Bool {
-    try await conditionClosure()
-  }
-}
-
-
-extension Trait where Self == GroupedConditionTrait {
-  static func &&(lhs: Self, rhs: Self) -> Self {
-    .combine(lhs: lhs, rhs: rhs, op: .and) { _, _ in
-      preconditionFailure("the step should've detected earlier that it was disabled")
-    }
-  }
-
-  static func &&(lhs: Self, rhs: ConditionTrait) -> Self {
-    .combine(lhs: lhs, rhs: .init(isInverted: rhs.isInverted, conditionClosure: rhs.evaluate),
-             op: .and) { _, _ in
-      let sourceContext = SourceContext(backtrace: nil,
-                                        sourceLocation: rhs.sourceLocation)
-      throw SkipInfo(sourceContext: sourceContext)
-    }
-  }
-
-  static func ||(lhs: Self, rhs: Self) -> Self {
-    .combine(lhs: lhs, rhs: rhs, op: .or) { _, _ in
-      preconditionFailure("the step should've detected earlier that it was disabled")
-    }
-  }
-
-  static func ||(lhs: Self, rhs: ConditionTrait) -> Self {
-    .combine(lhs: lhs, rhs: .init(isInverted: rhs.isInverted, conditionClosure: rhs.evaluate),
-             op: .or) { _, _ in
-      let sourceContext = SourceContext(backtrace: nil,
-                                        sourceLocation: rhs.sourceLocation)
-      throw SkipInfo(sourceContext: sourceContext)
-    }
-  }
-}
-
-
-internal extension GroupedConditionTrait {
-  enum Operation { case and, or }
-
-  static func combine(
-    lhs: GroupedConditionTrait,
-    rhs: GroupedConditionTrait,
-    op: Operation,
-    onFailure: @Sendable @escaping (_ lhs: Bool, _ rhs: Bool) throws -> Void
-  ) -> GroupedConditionTrait {
-    GroupedConditionTrait(
-      isInverted: lhs.isInverted && rhs.isInverted,
-      conditionClosure: {
-        let lhsEvaluated = try await lhs.evaluate()
-        let rhsEvaluated = try await rhs.evaluate()
-        
-        let isEnabled: Bool
-        switch op {
-        case .and:
-          isEnabled = (lhs.isInverted && rhs.isInverted)
-            ? (lhsEvaluated || rhsEvaluated)
-            : (lhsEvaluated && rhsEvaluated)
-        case .or:
-          isEnabled = (lhs.isInverted && rhs.isInverted)
-            ? (lhsEvaluated && rhsEvaluated)
-            : (lhsEvaluated || rhsEvaluated)
-        }
-
-        guard isEnabled else {
-          try onFailure(lhsEvaluated, rhsEvaluated)
-          preconditionFailure("Unreachable: failure handler didn't throw")
-        }
-        return isEnabled
-      }
-    )
-  }
-}
-=======
     internal let conditionTraits: [ConditionTrait]
     internal let operations: [Operation]
 
@@ -265,4 +176,3 @@
         createGroupedTrait(lhs: lhs, rhs: rhs, operation: .or)
     }
 }
->>>>>>> a9e47d69
