--- conflicted
+++ resolved
@@ -176,8 +176,8 @@
       ".failure"
     case .success:
       ".success"
-    case let .statusAtExit(statusAtExit):
-      String(describing: statusAtExit)
+    case let .exitStatus(exitStatus):
+      String(describing: exitStatus)
     }
 #else
     fatalError("Unsupported")
@@ -201,19 +201,14 @@
   ///
   /// Two exit test conditions can be compared; if either instance is equal to
   /// ``failure``, it will compare equal to any instance except ``success``.
-<<<<<<< HEAD
   func isApproximatelyEqual(to exitStatus: ExitStatus) -> Bool {
-    return switch (self._kind, exitStatus) {
-=======
-  func isApproximatelyEqual(to statusAtExit: StatusAtExit) -> Bool {
     // Strictly speaking, the C standard treats 0 as a successful exit code and
     // potentially distinct from EXIT_SUCCESS. To my knowledge, no modern
     // operating system defines EXIT_SUCCESS to any value other than 0, so the
     // distinction is academic.
-    return switch (self._kind, statusAtExit) {
+    return switch (self._kind, exitStatus) {
     case let (.success, .exitCode(exitCode)):
       exitCode == EXIT_SUCCESS
->>>>>>> 72bed50d
     case let (.failure, .exitCode(exitCode)):
       exitCode != EXIT_SUCCESS
     case (.failure, .signal):
