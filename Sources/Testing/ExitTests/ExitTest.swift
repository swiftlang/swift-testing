--- conflicted
+++ resolved
@@ -763,8 +763,7 @@
       }
     }
 
-<<<<<<< HEAD
-    result.body = { [configuration, body = result.body] in
+    result.body = { [configuration, body = result.body] exitTest in
       Self._writeBarrierValues()
       defer {
         // We will generally not end up writing these values if the process
@@ -772,14 +771,10 @@
         Self._writeBarrierValues()
       }
 
-      try await Configuration.withCurrent(configuration, perform: body)
-=======
-    result.body = { [configuration, body = result.body] exitTest in
       try await Configuration.withCurrent(configuration) {
         try exitTest._decodeCapturedValuesForEntryPoint()
         try await body(&exitTest)
       }
->>>>>>> 0c20a721
     }
     return result
   }
