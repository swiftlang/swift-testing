--- conflicted
+++ resolved
@@ -518,26 +518,18 @@
   ///     is platform-specific but is generally the file descriptor as a string.
   ///   - mode: The mode to open the file with, such as `"wb"`.
   ///
-<<<<<<< HEAD
-  /// The value of this property is a file handle open for writing to which
-  /// events should be written, or `nil` if the file handle could not be
-  /// resolved.
-  private static let _backChannelForEntryPoint: FileHandle? = {
-    guard let backChannelEnvironmentVariable = Environment.variable(named: "SWT_BACKCHANNEL") else {
-=======
   /// - Returns: A new file handle, or `nil` if one could not be created.
   ///
   /// The effect of calling this function more than once for the same
   /// environment variable is undefined.
   private static func _makeFileHandle(forEnvironmentVariableNamed name: String, mode: String) -> FileHandle? {
     guard let environmentVariable = Environment.variable(named: name) else {
->>>>>>> 4e4885d6
       return nil
     }
 
     // Erase the environment variable so that it cannot accidentally be opened
     // twice (nor, in theory, affect the code of the exit test.)
-    Environment.setVariable(nil, named: "SWT_BACKCHANNEL")
+    Environment.setVariable(nil, named: name)
 
     var fd: CInt?
 #if SWT_TARGET_OS_APPLE || os(Linux) || os(FreeBSD) || os(OpenBSD)
@@ -624,7 +616,7 @@
     }
 
     // We can't say guard let here because it counts as a consume.
-    guard let backChannel = _makeFileHandle(forEnvironmentVariableNamed: "SWT_EXPERIMENTAL_BACKCHANNEL", mode: "wb") else {
+    guard let backChannel = _makeFileHandle(forEnvironmentVariableNamed: "SWT_BACKCHANNEL", mode: "wb") else {
       return result
     }
 
@@ -773,25 +765,6 @@
         var backChannelWriteEnd: FileHandle!
         try FileHandle.makePipe(readEnd: &backChannelReadEnd, writeEnd: &backChannelWriteEnd)
 
-<<<<<<< HEAD
-        // Let the child process know how to find the back channel by setting a
-        // known environment variable to the corresponding file descriptor
-        // (HANDLE on Windows.)
-        var backChannelEnvironmentVariable: String?
-#if SWT_TARGET_OS_APPLE || os(Linux) || os(FreeBSD) || os(OpenBSD)
-        backChannelEnvironmentVariable = backChannelWriteEnd.withUnsafePOSIXFileDescriptor { fd in
-          fd.map(String.init(describing:))
-        }
-#elseif os(Windows)
-        backChannelEnvironmentVariable = backChannelWriteEnd.withUnsafeWindowsHANDLE { handle in
-          handle.flatMap { String(describing: UInt(bitPattern: $0)) }
-        }
-#else
-#warning("Platform-specific implementation missing: back-channel pipe unavailable")
-#endif
-        if let backChannelEnvironmentVariable {
-          childEnvironment["SWT_BACKCHANNEL"] = backChannelEnvironmentVariable
-=======
         // Create another pipe to send captured values (and possibly other state
         // in the future) to the child process.
         var capturedValuesReadEnd: FileHandle!
@@ -802,8 +775,7 @@
         // captured values channel by setting a known environment variable to
         // the corresponding file descriptor (HANDLE on Windows) for each.
         if let backChannelEnvironmentVariable = _makeEnvironmentVariable(for: backChannelWriteEnd) {
-          childEnvironment["SWT_EXPERIMENTAL_BACKCHANNEL"] = backChannelEnvironmentVariable
->>>>>>> 4e4885d6
+          childEnvironment["SWT_BACKCHANNEL"] = backChannelEnvironmentVariable
         }
         if let capturedValuesEnvironmentVariable = _makeEnvironmentVariable(for: capturedValuesReadEnd) {
           childEnvironment["SWT_EXPERIMENTAL_CAPTURED_VALUES"] = capturedValuesEnvironmentVariable
