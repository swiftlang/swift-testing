//
// This source file is part of the Swift.org open source project
//
// Copyright (c) 2024–2025 Apple Inc. and the Swift project authors
// Licensed under Apache License v2.0 with Runtime Library Exception
//
// See https://swift.org/LICENSE.txt for license information
// See https://swift.org/CONTRIBUTORS.txt for Swift project authors
//

@_spi(Experimental) @_spi(ForToolsIntegrationOnly) private import _TestDiscovery
private import _TestingInternals

#if !SWT_NO_EXIT_TESTS
#if SWT_NO_FILE_IO
#error("Platform-specific misconfiguration: support for exit tests requires support for file I/O")
#endif
#if SWT_NO_PIPES
#error("Platform-specific misconfiguration: support for exit tests requires support for (anonymous) pipes")
#endif
#if SWT_NO_PROCESS_SPAWNING
#error("Platform-specific misconfiguration: support for exit tests requires support for process spawning")
#endif
#endif

/// A type describing an exit test.
///
/// Instances of this type describe exit tests you create using the
/// ``expect(exitsWith:observing:_:sourceLocation:performing:)``
/// ``require(exitsWith:observing:_:sourceLocation:performing:)`` macro. You
/// don't usually need to interact directly with an instance of this type.
@_spi(Experimental)
#if SWT_NO_EXIT_TESTS
@available(*, unavailable, message: "Exit tests are not available on this platform.")
#endif
public struct ExitTest: Sendable, ~Copyable {
  /// A type whose instances uniquely identify instances of ``ExitTest``.
  ///
  /// An instance of this type uniquely identifies an exit test within the
  /// context of the current test target. You can get an exit test's unique
  /// identifier from its ``id`` property.
  ///
  /// The encoded form of an instance of this type is subject to change over
  /// time. Instances of this type are only guaranteed to be decodable by the
  /// same version of the testing library that encoded them.
  @_spi(ForToolsIntegrationOnly)
  public struct ID: Sendable, Equatable, Codable {
    /// Storage for the underlying bits of the ID.
    ///
    /// - Note: On Apple platforms, we deploy to OS versions that do not include
    ///   support for `UInt128`, so we use four `UInt64`s for storage instead.
    private var _0: UInt64
    private var _1: UInt64
    private var _2: UInt64
    private var _3: UInt64

    init(_ uuid: (UInt64, UInt64, UInt64, UInt64)) {
      self._0 = uuid.0
      self._1 = uuid.1
      self._2 = uuid.2
      self._3 = uuid.3
    }
  }

  /// A value that uniquely identifies this instance.
  @_spi(ForToolsIntegrationOnly)
  public var id: ID

  /// The body closure of the exit test.
  ///
  /// - Parameters:
  ///   - exitTest: The exit test to which this body closure belongs.
  ///
  /// Do not invoke this closure directly. Instead, invoke ``callAsFunction()``
  /// to run the exit test. Running the exit test will always terminate the
  /// current process.
  fileprivate var body: @Sendable (_ exitTest: inout Self) async throws -> Void = { _ in }

  /// Storage for ``observedValues``.
  ///
  /// Key paths are not sendable because the properties they refer to may or may
  /// not be, so this property needs to be `nonisolated(unsafe)`. It is safe to
  /// use it in this fashion because ``ExitTest/Result`` is sendable.
  fileprivate var _observedValues = [any PartialKeyPath<ExitTest.Result> & Sendable]()

  /// Key paths representing results from within this exit test that should be
  /// observed and returned to the caller.
  ///
  /// The testing library sets this property to match what was passed by the
  /// developer to the `#expect(exitsWith:)` or `#require(exitsWith:)` macro.
  /// If you are implementing an exit test handler, you can check the value of
  /// this property to determine what information you need to preserve from your
  /// child process.
  ///
  /// The value of this property always includes ``ExitTest/Result/statusAtExit``
  /// even if the test author does not specify it.
  ///
  /// Within a child process running an exit test, the value of this property is
  /// otherwise unspecified.
  @_spi(ForToolsIntegrationOnly)
  public var observedValues: [any PartialKeyPath<ExitTest.Result> & Sendable] {
    get {
      var result = _observedValues
      if !result.contains(\.statusAtExit) { // O(n), but n <= 3 (no Set needed)
        result.append(\.statusAtExit)
      }
      return result
    }
    set {
      _observedValues = newValue
    }
  }

<<<<<<< HEAD
#if ExperimentalExitTestValueCapture
  /// The set of values captured in the parent process before the exit test is
  /// called.
  ///
  /// This property is automatically set by the testing library when using the
  /// built-in exit test handler and entry point functions. Do not modify the
  /// value of this property unless you are implementing a custom exit test
  /// handler or entry point function.
  ///
  /// The order of values in this array must be the same between the parent and
  /// child processes.
  @_spi(Experimental) @_spi(ForToolsIntegrationOnly)
  public var capturedValues = [CapturedValue]()
#else
  /// Placeholder for ``capturedValues`` when value capturing is disabled.
  var capturedValues: EmptyCollection<CapturedValue> {
    EmptyCollection()
  }
#endif

=======
>>>>>>> 6cf0110d
  /// Make a copy of this instance.
  ///
  /// - Returns: A copy of this instance.
  ///
  /// This function is unsafe because if the caller is not careful, it could
  /// invoke the same exit test twice.
  fileprivate borrowing func unsafeCopy() -> Self {
    var result = Self(id: id, body: body)
    result._observedValues = _observedValues
<<<<<<< HEAD
#if ExperimentalExitTestValueCapture
    result.capturedValues = capturedValues
#endif
=======
>>>>>>> 6cf0110d
    return result
  }
}

#if !SWT_NO_EXIT_TESTS
// MARK: - Current

@_spi(Experimental)
extension ExitTest {
<<<<<<< HEAD
  /// A container type to hold the current exit test.
  ///
  /// This class is temporarily necessary until `ManagedBuffer` is updated to
  /// support storing move-only values. For more information, see [SE-NNNN](https://github.com/swiftlang/swift-evolution/pull/2657).
  private final class _CurrentContainer: Sendable {
    /// The exit test represented by this container.
    ///
    /// The value of this property must be optional to avoid a copy when reading
    /// the value in ``ExitTest/current``.
    let exitTest: ExitTest?

    init(exitTest: borrowing ExitTest) {
      self.exitTest = exitTest.unsafeCopy()
    }
  }

=======
>>>>>>> 6cf0110d
  /// Storage for ``current``.
  ///
  /// A pointer is used for indirection because `ManagedBuffer` cannot yet hold
  /// move-only types.
  private static nonisolated(unsafe) var _current: Locked<UnsafeMutablePointer<ExitTest?>> = {
    let current = UnsafeMutablePointer<ExitTest?>.allocate(capacity: 1)
    current.initialize(to: nil)
    return Locked(rawValue: current)
  }()

  /// The exit test that is running in the current process, if any.
  ///
  /// If the current process was created to run an exit test, the value of this
  /// property describes that exit test. If this process is the parent process
  /// of an exit test, or if no exit test is currently running, the value of
  /// this property is `nil`.
  ///
  /// The value of this property is constant across all tasks in the current
  /// process.
  public static var current: ExitTest? {
    _read {
      // NOTE: Even though this accessor is `_read` and has borrowing semantics,
      // we must make a copy so that we don't yield lock-guarded memory to the
      // caller (which is not concurrency-safe.)
      let currentCopy = _current.withLock { current in
        return current.pointee?.unsafeCopy()
      }
      yield currentCopy
    }
  }
}

// MARK: - Invocation

@_spi(Experimental) @_spi(ForToolsIntegrationOnly)
extension ExitTest {
  /// Disable crash reporting, crash logging, or core dumps for the current
  /// process.
  private static func _disableCrashReporting() {
#if SWT_TARGET_OS_APPLE && !SWT_NO_MACH_PORTS
    // We don't need to create a crash log (a "corpse notification") for an exit
    // test. In the future, we might want to investigate actually setting up a
    // listener port in the parent process and tracking interesting exceptions
    // as separate exit conditions.
    //
    // BUG: The system may still opt to write crash logs to /Library/Logs
    // instead of the user's home folder. rdar://47982238
    _ = task_set_exception_ports(
      swt_mach_task_self(),
      exception_mask_t(EXC_MASK_CORPSE_NOTIFY),
      mach_port_t(MACH_PORT_NULL),
      EXCEPTION_DEFAULT,
      THREAD_STATE_NONE
    )
#elseif os(Linux)
    // On Linux, disable the generation of core files. They may or may not be
    // disabled by default; if they are enabled, they significantly slow down
    // the performance of exit tests. The kernel special-cases RLIMIT_CORE=1 to
    // mean core files should not be generated even if they are being written to
    // a pipe instead of a regular file; that gets us our performance back.
    // SEE: https://git.kernel.org/pub/scm/linux/kernel/git/torvalds/linux.git/tree/fs/coredump.c#n610
    var rl = rlimit(rlim_cur: 1, rlim_max: 1)
    _ = setrlimit(CInt(RLIMIT_CORE.rawValue), &rl)
#elseif os(FreeBSD) || os(OpenBSD)
    // As with Linux, disable the generation core files. The BSDs do not, as far
    // as I can tell, special-case RLIMIT_CORE=1.
    var rl = rlimit(rlim_cur: 0, rlim_max: 0)
    _ = setrlimit(RLIMIT_CORE, &rl)
#elseif os(Windows)
    // On Windows, similarly disable Windows Error Reporting and the Windows
    // Error Reporting UI. Note we expect to be the first component to call
    // these functions, so we don't attempt to preserve any previously-set bits.
    _ = SetErrorMode(UINT(SEM_NOGPFAULTERRORBOX))
    _ = WerSetFlags(DWORD(WER_FAULT_REPORTING_NO_UI))
#else
#warning("Platform-specific implementation missing: unable to disable crash reporting")
#endif
  }

  /// Call the exit test in the current process.
  ///
  /// This function invokes the closure originally passed to
  /// `#expect(exitsWith:)` _in the current process_. That closure is expected
  /// to terminate the process; if it does not, the testing library will
  /// terminate the process as if its `main()` function returned naturally.
  public consuming func callAsFunction() async -> Never {
    Self._disableCrashReporting()

#if os(Windows)
    // Windows does not support signal handling to the degree UNIX-like systems
    // do. When a signal is raised in a Windows process, the default signal
    // handler simply calls `exit()` and passes the constant value `3`. To allow
    // us to handle signals on Windows, we install signal handlers for all
    // signals supported on Windows. These signal handlers exit with a specific
    // exit code that is unlikely to be encountered "in the wild" and which
    // encodes the caught signal. Corresponding code in the parent process looks
    // for these special exit codes and translates them back to signals.
    for sig in [SIGINT, SIGILL, SIGFPE, SIGSEGV, SIGTERM, SIGBREAK, SIGABRT, SIGABRT_COMPAT] {
      _ = signal(sig) { sig in
        _Exit(STATUS_SIGNAL_CAUGHT_BITS | sig)
      }
    }
#endif

#if os(OpenBSD)
    // OpenBSD does not have posix_spawn_file_actions_addclosefrom_np().
    // However, it does have closefrom(2), which we call here as a best effort.
    if let from = Environment.variable(named: "SWT_CLOSEFROM").flatMap(CInt.init) {
      _ = closefrom(from)
    }
#endif

    // Set ExitTest.current before the test body runs.
    Self._current.withLock { current in
      precondition(current.pointee == nil, "Set the current exit test twice in the same process. Please file a bug report at https://github.com/swiftlang/swift-testing/issues/new")
      current.pointee = self.unsafeCopy()
    }

    do {
      try await body(&self)
    } catch {
      _errorInMain(error)
    }

    // If we get to this point without terminating, then we simulate main()'s
    // behavior which is to exit with EXIT_SUCCESS.
    exit(EXIT_SUCCESS)
  }
}

// MARK: - Discovery

extension ExitTest: DiscoverableAsTestContent {
  fileprivate static var testContentKind: TestContentKind {
    "exit"
  }

  fileprivate typealias TestContentAccessorHint = ID

  /// Store the exit test into the given memory.
  ///
  /// - Parameters:
  ///   - id: The unique identifier of the exit test to store.
  ///   - body: The body closure of the exit test to store.
  ///   - outValue: The uninitialized memory to store the exit test into.
  ///   - typeAddress: A pointer to the expected type of the exit test as passed
  ///     to the test content record calling this function.
  ///   - hintAddress: A pointer to an instance of ``ID`` to use as a hint.
  ///
  /// - Returns: Whether or not an exit test was stored into `outValue`.
  ///
  /// - Warning: This function is used to implement the `#expect(exitsWith:)`
  ///   macro. Do not use it directly.
  public static func __store<each T>(
    _ id: (UInt64, UInt64, UInt64, UInt64),
    _ body: @escaping @Sendable (repeat each T) async throws -> Void,
    into outValue: UnsafeMutableRawPointer,
    asTypeAt typeAddress: UnsafeRawPointer,
    withHintAt hintAddress: UnsafeRawPointer? = nil
<<<<<<< HEAD
  ) -> CBool where repeat each T: Codable & Sendable {
    // Check that the type matches.
=======
  ) -> CBool {
#if !hasFeature(Embedded)
>>>>>>> 6cf0110d
    let callerExpectedType = TypeInfo(describing: typeAddress.load(as: Any.Type.self))
    let selfType = TypeInfo(describing: Self.self)
    guard callerExpectedType == selfType else {
      return false
    }
<<<<<<< HEAD

    // Check that the ID matches if provided.
=======
#endif
>>>>>>> 6cf0110d
    let id = ID(id)
    if let hintedID = hintAddress?.load(as: ID.self), hintedID != id {
      return false
    }

    // Wrap the body function in a thunk that decodes any captured state and
    // passes it along.
    let body: @Sendable (inout Self) async throws -> Void = { exitTest in
      let values: (repeat each T) = try exitTest.capturedValues.takeCapturedValues()
      try await body(repeat each values)
    }

    // Construct and return the instance.
    var exitTest = Self(id: id, body: body)
#if ExperimentalExitTestValueCapture
    exitTest.capturedValues = Array(repeat (each T).self)
#endif
    outValue.initializeMemory(as: Self.self, to: exitTest)
    return true
  }
}

@_spi(Experimental) @_spi(ForToolsIntegrationOnly)
extension ExitTest {
  /// Find the exit test function at the given source location.
  ///
  /// - Parameters:
  ///   - id: The unique identifier of the exit test to find.
  ///
  /// - Returns: The specified exit test function, or `nil` if no such exit test
  ///   could be found.
  public static func find(identifiedBy id: ExitTest.ID) -> Self? {
    for record in Self.allTestContentRecords() {
      if let exitTest = record.load(withHint: id) {
        return exitTest
      }
    }

#if !SWT_NO_LEGACY_TEST_DISCOVERY
    // Call the legacy lookup function that discovers tests embedded in types.
    for record in Self.allTypeMetadataBasedTestContentRecords() {
      if let exitTest = record.load(withHint: id) {
        return exitTest
      }
    }
#endif

    return nil
  }
}

// MARK: -

/// Check that an expression always exits (terminates the current process) with
/// a given status.
///
/// - Parameters:
///   - exitTestID: The unique identifier of the exit test.
///   - capturedValues: Any values captured by the exit test.
///   - expectedExitCondition: The expected exit condition.
///   - observedValues: An array of key paths representing results from within
///     the exit test that should be observed and returned by this macro. The
///     ``ExitTest/Result/statusAtExit`` property is always returned.
///   - expression: The expression, corresponding to `condition`, that is being
///     evaluated (if available at compile time.)
///   - comments: An array of comments describing the expectation. This array
///     may be empty.
///   - isRequired: Whether or not the expectation is required. The value of
///     this argument does not affect whether or not an error is thrown on
///     failure.
///   - isolation: The actor to which the exit test is isolated, if any.
///   - sourceLocation: The source location of the expectation.
///
/// This function contains the common implementation for all
/// `await #expect(exitsWith:) { }` invocations regardless of calling
/// convention.
func callExitTest<each T>(
  identifiedBy exitTestID: (UInt64, UInt64, UInt64, UInt64),
  encodingCapturedValues capturedValues: (repeat each T),
  exitsWith expectedExitCondition: ExitTest.Condition,
  observing observedValues: [any PartialKeyPath<ExitTest.Result> & Sendable],
  expression: __Expression,
  comments: @autoclosure () -> [Comment],
  isRequired: Bool,
  isolation: isolated (any Actor)? = #isolation,
  sourceLocation: SourceLocation
) async -> Result<ExitTest.Result?, any Error> where repeat each T: Codable & Sendable {
  guard let configuration = Configuration.current ?? Configuration.all.first else {
    preconditionFailure("A test must be running on the current task to use #expect(exitsWith:).")
  }

  var result: ExitTest.Result
  do {
    // Construct a temporary/local exit test to pass to the exit test handler.
    var exitTest = ExitTest(id: ExitTest.ID(exitTestID))
    exitTest.observedValues = observedValues
#if ExperimentalExitTestValueCapture
    exitTest.capturedValues = Array(repeat each capturedValues)
#endif

    // Invoke the exit test handler and wait for the child process to terminate.
    result = try await configuration.exitTestHandler(exitTest)

#if os(Windows)
    // For an explanation of this magic, see the corresponding logic in
    // ExitTest.callAsFunction().
    if case let .exitCode(exitCode) = result.statusAtExit, (exitCode & ~STATUS_CODE_MASK) == STATUS_SIGNAL_CAUGHT_BITS {
      result.statusAtExit = .signal(exitCode & STATUS_CODE_MASK)
    }
#endif
  } catch {
    // An error here would indicate a problem in the exit test handler such as a
    // failure to find the process' path, to construct arguments to the
    // subprocess, or to spawn the subprocess. Such failures are system issues,
    // not test issues, because they constitute failures of the test
    // infrastructure rather than the test itself.
    //
    // But here's a philosophical question: should the exit test also fail with
    // an expectation failure? Arguably no, because the issue is a systemic one
    // and (presumably) not a bug in the test. But also arguably yes, because
    // the exit test did not do what the test author expected it to do.
    let backtrace = Backtrace(forFirstThrowOf: error) ?? .current()
    let issue = Issue(
      kind: .system,
      comments: comments() + CollectionOfOne(Comment(rawValue: String(describingForTest: error))),
      sourceContext: SourceContext(backtrace: backtrace, sourceLocation: sourceLocation)
    )
    issue.record(configuration: configuration)

    // For lack of a better way to handle an exit test failing in this way,
    // we record the system issue above, then let the expectation fail below by
    // reporting an exit condition that's the inverse of the expected one.
    let statusAtExit: StatusAtExit = if expectedExitCondition.isApproximatelyEqual(to: .exitCode(EXIT_FAILURE)) {
      .exitCode(EXIT_SUCCESS)
    } else {
      .exitCode(EXIT_FAILURE)
    }
    result = ExitTest.Result(statusAtExit: statusAtExit)
  }

  // How did the exit test actually exit?
  let actualStatusAtExit = result.statusAtExit

  // Plumb the exit test's result through the general expectation machinery.
  return __checkValue(
    expectedExitCondition.isApproximatelyEqual(to: actualStatusAtExit),
    expression: expression,
    expressionWithCapturedRuntimeValues: expression.capturingRuntimeValues(actualStatusAtExit),
    mismatchedExitConditionDescription: String(describingForTest: expectedExitCondition),
    comments: comments(),
    isRequired: isRequired,
    sourceLocation: sourceLocation
  ).map { result }
}

// MARK: - SwiftPM/tools integration

extension ABI {
  /// The ABI version to use for encoding and decoding events sent over the back
  /// channel.
  ///
  /// The back channel always uses the latest ABI version (even if experimental)
  /// since both the producer and consumer use this exact version of the testing
  /// library.
  fileprivate typealias BackChannelVersion = v1
}

@_spi(Experimental) @_spi(ForToolsIntegrationOnly)
extension ExitTest {
  /// A handler that is invoked when an exit test starts.
  ///
  /// - Parameters:
  ///   - exitTest: The exit test that is starting.
  ///
  /// - Returns: The result of the exit test including the condition under which
  ///   it exited.
  ///
  /// - Throws: Any error that prevents the normal invocation or execution of
  ///   the exit test.
  ///
  /// This handler is invoked when an exit test (i.e. a call to either
  /// ``expect(exitsWith:observing:_:sourceLocation:performing:)`` or
  /// ``require(exitsWith:observing:_:sourceLocation:performing:)``) is started.
  /// The handler is responsible for initializing a new child environment
  /// (typically a child process) and running the exit test identified by
  /// `sourceLocation` there.
  ///
  /// In the child environment, you can find the exit test again by calling
  /// ``ExitTest/find(at:)`` and can run it by calling
  /// ``ExitTest/callAsFunction()``.
  ///
  /// The parent environment should suspend until the results of the exit test
  /// are available or the child environment is otherwise terminated. The parent
  /// environment is then responsible for interpreting those results and
  /// recording any issues that occur.
  public typealias Handler = @Sendable (_ exitTest: borrowing Self) async throws -> ExitTest.Result

  /// Make a file handle from the string contained in the given environment
  /// variable.
  ///
  /// - Parameters:
  ///   - name: The name of the environment variable to read. The value of this
  ///     environment variable should represent the file handle. The exact value
  ///     is platform-specific but is generally the file descriptor as a string.
  ///   - mode: The mode to open the file with, such as `"wb"`.
  ///
  /// - Returns: A new file handle, or `nil` if one could not be created.
  ///
  /// The effect of calling this function more than once for the same
  /// environment variable is undefined.
  private static func _makeFileHandle(forEnvironmentVariableNamed name: String, mode: String) -> FileHandle? {
    guard let environmentVariable = Environment.variable(named: name) else {
      return nil
    }

    // Erase the environment variable so that it cannot accidentally be opened
    // twice (nor, in theory, affect the code of the exit test.)
    Environment.setVariable(nil, named: "SWT_EXPERIMENTAL_BACKCHANNEL")

    var fd: CInt?
#if SWT_TARGET_OS_APPLE || os(Linux) || os(FreeBSD) || os(OpenBSD)
    fd = CInt(environmentVariable)
#elseif os(Windows)
    if let handle = UInt(environmentVariable).flatMap(HANDLE.init(bitPattern:)) {
      var flags: CInt = switch (mode.contains("r"), mode.contains("w")) {
      case (true, true):
        _O_RDWR
      case (true, false):
        _O_RDONLY
      case (false, true):
        _O_WRONLY
      case (false, false):
        0
      }
      flags |= _O_BINARY
      fd = _open_osfhandle(Int(bitPattern: handle), flags)
    }
#else
#warning("Platform-specific implementation missing: additional file descriptors unavailable")
#endif
    guard let fd, fd >= 0 else {
      return nil
    }

    return try? FileHandle(unsafePOSIXFileDescriptor: fd, mode: mode)
  }

  /// Make a string suitable for use as the value of an environment variable
  /// that describes the given file handle.
  ///
  /// - Parameters:
  ///   - fileHandle: The file handle to represent.
  ///
  /// - Returns: A string representation of `fileHandle` that can be converted
  ///   back to a (new) file handle with `_makeFileHandle()`, or `nil` if the
  ///   file handle could not be converted to a string.
  private static func _makeEnvironmentVariable(for fileHandle: borrowing FileHandle) -> String? {
#if SWT_TARGET_OS_APPLE || os(Linux) || os(FreeBSD) || os(OpenBSD)
    return fileHandle.withUnsafePOSIXFileDescriptor { fd in
      fd.map(String.init(describing:))
    }
#elseif os(Windows)
    return fileHandle.withUnsafeWindowsHANDLE { handle in
      handle.flatMap { String(describing: UInt(bitPattern: $0)) }
    }
#else
#warning("Platform-specific implementation missing: additional file descriptors unavailable")
    return nil
#endif
  }

  /// Find the exit test function specified in the environment of the current
  /// process, if any.
  ///
  /// - Returns: The exit test this process should run, or `nil` if it is not
  ///   expected to run any.
  ///
  /// This function should only be used when the process was started via the
  /// `__swiftPMEntryPoint()` function. The effect of using it under other
  /// configurations is undefined.
  static func findInEnvironmentForEntryPoint() -> Self? {
    // Find the ID of the exit test to run, if any, in the environment block.
    var id: ExitTest.ID?
    if var idString = Environment.variable(named: "SWT_EXPERIMENTAL_EXIT_TEST_ID") {
      // Clear the environment variable. It's an implementation detail and exit
      // test code shouldn't be dependent on it. Use ExitTest.current if needed!
      Environment.setVariable(nil, named: "SWT_EXPERIMENTAL_EXIT_TEST_ID")

      id = try? idString.withUTF8 { idBuffer in
        try JSON.decode(ExitTest.ID.self, from: UnsafeRawBufferPointer(idBuffer))
      }
    }
    guard let id else {
      return nil
    }

    // If an exit test was found, inject back channel handling into its body.
    // External tools authors should set up their own back channel mechanisms
    // and ensure they're installed before calling ExitTest.callAsFunction().
    guard var result = find(identifiedBy: id) else {
      return nil
    }

    // We can't say guard let here because it counts as a consume.
    guard let backChannel = _makeFileHandle(forEnvironmentVariableNamed: "SWT_EXPERIMENTAL_BACKCHANNEL", mode: "wb") else {
      return result
    }

    // Set up the configuration for this process.
    var configuration = Configuration()

    // Encode events as JSON and write them to the back channel file handle.
    // Only forward issue-recorded events. (If we start handling other kinds of
    // events in the future, we can forward them too.)
    let eventHandler = ABI.BackChannelVersion.eventHandler(encodeAsJSONLines: true) { json in
      _ = try? backChannel.withLock {
        try backChannel.write(json)
        try backChannel.write("\n")
      }
    }
    configuration.eventHandler = { event, eventContext in
      if case .issueRecorded = event.kind {
        eventHandler(event, eventContext)
      }
    }

    result.body = { [configuration, body = result.body] exitTest in
      try await Configuration.withCurrent(configuration) {
#if ExperimentalExitTestValueCapture
        try exitTest._decodeCapturedValuesForEntryPoint()
#endif
        try await body(&exitTest)
      }
    }
    return result
  }

  /// The exit test handler used when integrating with Swift Package Manager via
  /// the `__swiftPMEntryPoint()` function.
  ///
  /// For a description of the inputs and outputs of this function, see the
  /// documentation for ``ExitTest/Handler``.
  static func handlerForEntryPoint() -> Handler {
    // The environment could change between invocations if a test calls setenv()
    // or unsetenv(), so we need to recompute the child environment each time.
    // The executable and XCTest bundle paths should not change over time, so we
    // can precompute them.
    let childProcessExecutablePath = Swift.Result { try CommandLine.executablePath }

    // Construct appropriate arguments for the child process. Generally these
    // arguments are going to be whatever's necessary to respawn the current
    // executable and get back into Swift Testing.
    let childArguments: [String] = {
      var result = [String]()

      let parentArguments = CommandLine.arguments
#if SWT_TARGET_OS_APPLE
      lazy var xctestTargetPath = Environment.variable(named: "XCTestBundlePath")
      ?? parentArguments.dropFirst().last
      // If the running executable appears to be the XCTest runner executable in
      // Xcode, figure out the path to the running XCTest bundle. If we can find
      // it, then we can re-run the host XCTestCase instance.
      var isHostedByXCTest = false
      if let executablePath = try? childProcessExecutablePath.get() {
        executablePath.withCString { childProcessExecutablePath in
          withUnsafeTemporaryAllocation(of: CChar.self, capacity: strlen(childProcessExecutablePath) + 1) { baseName in
            if nil != basename_r(childProcessExecutablePath, baseName.baseAddress!) {
              isHostedByXCTest = 0 == strcmp(baseName.baseAddress!, "xctest")
            }
          }
        }
      }

      if isHostedByXCTest, let xctestTargetPath {
        // HACK: if the current test is being run from within Xcode, we don't
        // always know we're being hosted by an XCTestCase instance. In cases
        // where we don't, but the XCTest environment variable specifying the
        // test bundle is set, assume we _are_ being hosted and specify a
        // blank test identifier ("/") to force the xctest command-line tool
        // to run.
        result += ["-XCTest", "/", xctestTargetPath]
      }

      // When hosted by Swift Package Manager, forward all arguments to the
      // child process. (They aren't all meaningful in the context of an exit
      // test, but it keeps this code fairly simple!)
      lazy var isHostedBySwiftPM = parentArguments.contains("--test-bundle-path")
      if !isHostedByXCTest && isHostedBySwiftPM {
        result += parentArguments.dropFirst()
      }
#else
      // When hosted by Swift Package Manager, we'll need to specify exactly
      // which testing library to call into from the shared test executable.
      let hasTestingLibraryArgument: Bool = parentArguments.contains { $0.starts(with: "--testing-library") }
      if hasTestingLibraryArgument {
        result += ["--testing-library", "swift-testing"]
      }
#endif

      return result
    }()

    @Sendable func result(_ exitTest: borrowing ExitTest) async throws -> ExitTest.Result {
      let childProcessExecutablePath = try childProcessExecutablePath.get()

      // Inherit the environment from the parent process and make any necessary
      // platform-specific changes.
      var childEnvironment = Environment.get()
#if SWT_TARGET_OS_APPLE
      // We need to remove Xcode's environment variables from the child
      // environment to avoid accidentally accidentally recursing.
      for key in childEnvironment.keys where key.starts(with: "XCTest") {
        childEnvironment.removeValue(forKey: key)
      }
#endif

      if childEnvironment["SWIFT_BACKTRACE"] == nil {
        // Disable interactive backtraces unless explicitly enabled to reduce
        // the noise level during the exit test.
        childEnvironment["SWIFT_BACKTRACE"] = "enable=no"
      }

      // Insert a specific variable that tells the child process which exit test
      // to run.
      try JSON.withEncoding(of: exitTest.id) { json in
        childEnvironment["SWT_EXPERIMENTAL_EXIT_TEST_ID"] = String(decoding: json, as: UTF8.self)
      }

      typealias ResultUpdater = @Sendable (inout ExitTest.Result) -> Void
      return try await withThrowingTaskGroup(of: ResultUpdater?.self) { taskGroup in
        // Set up stdout and stderr streams. By POSIX convention, stdin/stdout
        // are line-buffered by default and stderr is unbuffered by default.
        // SEE: https://en.cppreference.com/w/cpp/io/c/std_streams
        var stdoutReadEnd: FileHandle?
        var stdoutWriteEnd: FileHandle?
        if exitTest._observedValues.contains(\.standardOutputContent) {
          try FileHandle.makePipe(readEnd: &stdoutReadEnd, writeEnd: &stdoutWriteEnd)
          stdoutWriteEnd?.withUnsafeCFILEHandle { stdout in
            _ = setvbuf(stdout, nil, _IOLBF, Int(BUFSIZ))
          }
        }
        var stderrReadEnd: FileHandle?
        var stderrWriteEnd: FileHandle?
        if exitTest._observedValues.contains(\.standardErrorContent) {
          try FileHandle.makePipe(readEnd: &stderrReadEnd, writeEnd: &stderrWriteEnd)
          stderrWriteEnd?.withUnsafeCFILEHandle { stderr in
            _ = setvbuf(stderr, nil, _IONBF, Int(BUFSIZ))
          }
        }

        // Create a "back channel" pipe to handle events from the child process.
        var backChannelReadEnd: FileHandle!
        var backChannelWriteEnd: FileHandle!
        try FileHandle.makePipe(readEnd: &backChannelReadEnd, writeEnd: &backChannelWriteEnd)

#if ExperimentalExitTestValueCapture
        // Create another pipe to send captured values (and possibly other state
        // in the future) to the child process.
        var capturedValuesReadEnd: FileHandle!
        var capturedValuesWriteEnd: FileHandle!
        try FileHandle.makePipe(readEnd: &capturedValuesReadEnd, writeEnd: &capturedValuesWriteEnd)
#else
        // A placeholder variable with this name (to make it easier to get a
        // pointer to it when we call spawnExecutable().)
        let capturedValuesReadEnd: Void
#endif

        // Let the child process know how to find the back channel and
        // captured values channel by setting a known environment variable to
        // the corresponding file descriptor (HANDLE on Windows) for each.
        if let backChannelEnvironmentVariable = _makeEnvironmentVariable(for: backChannelWriteEnd) {
          childEnvironment["SWT_EXPERIMENTAL_BACKCHANNEL"] = backChannelEnvironmentVariable
        }
#if ExperimentalExitTestValueCapture
        if let capturedValuesEnvironmentVariable = _makeEnvironmentVariable(for: capturedValuesReadEnd) {
          childEnvironment["SWT_EXPERIMENTAL_CAPTURED_VALUES"] = capturedValuesEnvironmentVariable
        }
#endif

        // Spawn the child process.
        let processID = try withUnsafePointer(to: backChannelWriteEnd) { backChannelWriteEnd in
          try withUnsafePointer(to: capturedValuesReadEnd) { capturedValuesReadEnd in
            var additionalFileHandles = [backChannelWriteEnd]
#if ExperimentalExitTestValueCapture
            additionalFileHandles.append(capturedValuesReadEnd)
#endif
            return try spawnExecutable(
              atPath: childProcessExecutablePath,
              arguments: childArguments,
              environment: childEnvironment,
              standardOutput: stdoutWriteEnd,
              standardError: stderrWriteEnd,
              additionalFileHandles: additionalFileHandles
            )
          }
        }

#if ExperimentalExitTestValueCapture
        // Write the captured values blob over the back channel to the child
        // process. (If we end up needing to write additional data, we can
        // define a full schema for this stream. Fortunately, both endpoints are
        // implemented in the same copy of the testing library, so we don't have
        // to worry about backwards-compatibility.)
        try capturedValuesWriteEnd.withLock {
          try exitTest._withEncodedCapturedValuesForEntryPoint { capturedValuesJSON in
            try capturedValuesWriteEnd.write(capturedValuesJSON)
            try capturedValuesWriteEnd.write("\n")
          }
        }
        capturedValuesReadEnd.close()
        capturedValuesWriteEnd.close()
#endif

        // Await termination of the child process.
        taskGroup.addTask {
          let statusAtExit = try await wait(for: processID)
          return { $0.statusAtExit = statusAtExit }
        }

        // Read back the stdout and stderr streams.
        if let stdoutReadEnd {
          stdoutWriteEnd?.close()
          taskGroup.addTask {
            let standardOutputContent = try stdoutReadEnd.readToEnd()
            return { $0.standardOutputContent = standardOutputContent }
          }
        }
        if let stderrReadEnd {
          stderrWriteEnd?.close()
          taskGroup.addTask {
            let standardErrorContent = try stderrReadEnd.readToEnd()
            return { $0.standardErrorContent = standardErrorContent }
          }
        }

        // Read back all data written to the back channel by the child process
        // and process it as a (minimal) event stream.
        backChannelWriteEnd.close()
        taskGroup.addTask {
          Self._processRecords(fromBackChannel: backChannelReadEnd)
          return nil
        }

        // Collate the various bits of the result. The exit condition used here
        // is just a placeholder and will be replaced by the result of one of
        // the tasks above.
        var result = ExitTest.Result(statusAtExit: .exitCode(EXIT_FAILURE))
        for try await update in taskGroup {
          update?(&result)
        }
        return result
      }
    }

    return result
  }

  /// Read lines from the given back channel file handle and process them as
  /// event records.
  ///
  /// - Parameters:
  ///   - backChannel: The file handle to read from. Reading continues until an
  ///     error is encountered or the end of the file is reached.
  private static func _processRecords(fromBackChannel backChannel: borrowing FileHandle) {
    let bytes: [UInt8]
    do {
      bytes = try backChannel.readToEnd()
    } catch {
      // NOTE: an error caught here indicates an I/O problem.
      // TODO: should we record these issues as systemic instead?
      Issue(for: error).record()
      return
    }

    for recordJSON in bytes.split(whereSeparator: \.isASCIINewline) where !recordJSON.isEmpty {
      do {
        try recordJSON.withUnsafeBufferPointer { recordJSON in
          try Self._processRecord(.init(recordJSON), fromBackChannel: backChannel)
        }
      } catch {
        // NOTE: an error caught here indicates a decoding problem.
        // TODO: should we record these issues as systemic instead?
        Issue(for: error).record()
      }
    }
  }

  /// Decode a line of JSON read from a back channel file handle and handle it
  /// as if the corresponding event occurred locally.
  ///
  /// - Parameters:
  ///   - recordJSON: The JSON to decode and process.
  ///   - backChannel: The file handle that `recordJSON` was read from.
  ///
  /// - Throws: Any error encountered attempting to decode or process the JSON.
  private static func _processRecord(_ recordJSON: UnsafeRawBufferPointer, fromBackChannel backChannel: borrowing FileHandle) throws {
    let record = try JSON.decode(ABI.Record<ABI.BackChannelVersion>.self, from: recordJSON)

    if case let .event(event) = record.kind, let issue = event.issue {
      // Translate the issue back into a "real" issue and record it
      // in the parent process. This translation is, of course, lossy
      // due to the process boundary, but we make a best effort.
      let comments: [Comment] = event.messages.map(\.text).map(Comment.init(rawValue:))
      let issueKind: Issue.Kind = if let error = issue._error {
        .errorCaught(error)
      } else {
        // TODO: improve fidelity of issue kind reporting (especially those without associated values)
        .unconditional
      }
      let sourceContext = SourceContext(
        backtrace: nil, // `issue._backtrace` will have the wrong address space.
        sourceLocation: issue.sourceLocation
      )
      var issueCopy = Issue(kind: issueKind, comments: comments, sourceContext: sourceContext)
      issueCopy.isKnown = issue.isKnown
      issueCopy.record()
    }
  }

#if ExperimentalExitTestValueCapture
  /// Decode this exit test's captured values and update its ``capturedValues``
  /// property.
  ///
  /// - Throws: If a captured value could not be decoded.
  ///
  /// This function should only be used when the process was started via the
  /// `__swiftPMEntryPoint()` function. The effect of using it under other
  /// configurations is undefined.
  private mutating func _decodeCapturedValuesForEntryPoint() throws {
    // Read the content of the captured values stream provided by the parent
    // process above.
    guard let fileHandle = Self._makeFileHandle(forEnvironmentVariableNamed: "SWT_EXPERIMENTAL_CAPTURED_VALUES", mode: "rb") else {
      return
    }
    let capturedValuesJSON = try fileHandle.readToEnd()
    let capturedValuesJSONLines = capturedValuesJSON.split(whereSeparator: \.isASCIINewline)
    assert(capturedValues.count == capturedValuesJSONLines.count, "Expected to decode \(capturedValues.count) captured value(s) for the current exit test, but received \(capturedValuesJSONLines.count). Please file a bug report at https://github.com/swiftlang/swift-testing/issues/new")

    // Walk the list of captured values' types, map them to their JSON blobs,
    // and decode them.
    capturedValues = try zip(capturedValues, capturedValuesJSONLines).map { capturedValue, capturedValueJSON in
      var capturedValue = capturedValue

      func open<T>(_ type: T.Type) throws -> T where T: Codable & Sendable {
        return try capturedValueJSON.withUnsafeBytes { capturedValueJSON in
          try JSON.decode(type, from: capturedValueJSON)
        }
      }
      capturedValue.wrappedValue = try open(capturedValue.typeOfWrappedValue)

      return capturedValue
    }
  }

  /// Encode this exit test's captured values in a format suitable for passing
  /// to the child process.
  ///
  /// - Parameters:
  ///   - body: A function to call. This function is called once per captured
  ///     value in the exit test.
  ///
  /// - Throws: Whatever is thrown by `body` or while encoding.
  ///
  /// This function produces a byte buffer representing each value in this exit
  /// test's ``capturedValues`` property and passes each buffer to `body`.
  ///
  /// This function should only be used when the process was started via the
  /// `__swiftPMEntryPoint()` function. The effect of using it under other
  /// configurations is undefined.
  private borrowing func _withEncodedCapturedValuesForEntryPoint(_ body: (UnsafeRawBufferPointer) throws -> Void) throws -> Void {
    for capturedValue in capturedValues {
      try JSON.withEncoding(of: capturedValue.wrappedValue!) { capturedValueJSON in
        try JSON.asJSONLine(capturedValueJSON, body)
      }
    }
  }
#endif
}
#endif<|MERGE_RESOLUTION|>--- conflicted
+++ resolved
@@ -111,7 +111,6 @@
     }
   }
 
-<<<<<<< HEAD
 #if ExperimentalExitTestValueCapture
   /// The set of values captured in the parent process before the exit test is
   /// called.
@@ -132,8 +131,6 @@
   }
 #endif
 
-=======
->>>>>>> 6cf0110d
   /// Make a copy of this instance.
   ///
   /// - Returns: A copy of this instance.
@@ -143,12 +140,9 @@
   fileprivate borrowing func unsafeCopy() -> Self {
     var result = Self(id: id, body: body)
     result._observedValues = _observedValues
-<<<<<<< HEAD
 #if ExperimentalExitTestValueCapture
     result.capturedValues = capturedValues
 #endif
-=======
->>>>>>> 6cf0110d
     return result
   }
 }
@@ -158,25 +152,6 @@
 
 @_spi(Experimental)
 extension ExitTest {
-<<<<<<< HEAD
-  /// A container type to hold the current exit test.
-  ///
-  /// This class is temporarily necessary until `ManagedBuffer` is updated to
-  /// support storing move-only values. For more information, see [SE-NNNN](https://github.com/swiftlang/swift-evolution/pull/2657).
-  private final class _CurrentContainer: Sendable {
-    /// The exit test represented by this container.
-    ///
-    /// The value of this property must be optional to avoid a copy when reading
-    /// the value in ``ExitTest/current``.
-    let exitTest: ExitTest?
-
-    init(exitTest: borrowing ExitTest) {
-      self.exitTest = exitTest.unsafeCopy()
-    }
-  }
-
-=======
->>>>>>> 6cf0110d
   /// Storage for ``current``.
   ///
   /// A pointer is used for indirection because `ManagedBuffer` cannot yet hold
@@ -336,24 +311,17 @@
     into outValue: UnsafeMutableRawPointer,
     asTypeAt typeAddress: UnsafeRawPointer,
     withHintAt hintAddress: UnsafeRawPointer? = nil
-<<<<<<< HEAD
   ) -> CBool where repeat each T: Codable & Sendable {
+#if !hasFeature(Embedded)
     // Check that the type matches.
-=======
-  ) -> CBool {
-#if !hasFeature(Embedded)
->>>>>>> 6cf0110d
     let callerExpectedType = TypeInfo(describing: typeAddress.load(as: Any.Type.self))
     let selfType = TypeInfo(describing: Self.self)
     guard callerExpectedType == selfType else {
       return false
     }
-<<<<<<< HEAD
+#endif
 
     // Check that the ID matches if provided.
-=======
-#endif
->>>>>>> 6cf0110d
     let id = ID(id)
     if let hintedID = hintAddress?.load(as: ID.self), hintedID != id {
       return false
