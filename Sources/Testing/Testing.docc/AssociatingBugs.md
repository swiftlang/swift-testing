# Associating bugs with tests

<!--
This source file is part of the Swift.org open source project

Copyright (c) 2023 Apple Inc. and the Swift project authors
Licensed under Apache License v2.0 with Runtime Library Exception

See https://swift.org/LICENSE.txt for license information
See https://swift.org/CONTRIBUTORS.txt for Swift project authors
-->

Associate bugs uncovered or verified by tests.

## Overview

Tests allow developers to prove that the code they write is working as expected.
If code isn't working correctly, bug trackers are often used to track the work
necessary to fix the underlying problem. It's often useful to associate
specific bugs with tests that reproduce them or verify they are fixed.

- Note: "Bugs" as described in this document may also be referred to as
  "issues." To avoid confusion with the ``Issue`` type in the testing library,
  this document consistently refers to them as "bugs."

## Associate a bug with a test

To associate a bug with a test, use the ``Trait/bug(_:_:)-2u8j9`` or
``Trait/bug(_:_:)-7mo2w`` function. The first argument to this function is the
bug's _identifier_ in its bug-tracking system:

```swift
@Test("Food truck engine works", .bug("12345"), .bug(67890))
func engineWorks() async {
  var foodTruck = FoodTruck()
  await foodTruck.engine.start()
  #expect(foodTruck.engine.isRunning)
}
```

The bug identifier can be specified as an integer or as a string; if it is
specified as a string, it must be parseable as an unsigned integer or as a URL.
For more information on the formats recognized by the testing library, see
<doc:BugIdentifiers>.

<<<<<<< HEAD
## Specify the relationship between a bug and a test

By default, the nature of the relationship between a bug and a test is
unspecified. All the testing library knows about such relationships is that they
exist.

It is possible to customize the relationship between a bug and a test. Doing so
allows the testing library to make certain assumptions, such as that a test is
expected to fail, or that a failure indicates a regression that requires
attention from a developer.

To specify how a bug is related to a test, use the `relationship` parameter of
the ``Trait/bug(_:relationship:_:)-86mmm`` or
``Trait/bug(_:relationship:_:)-3hsi5`` function. For example, to indicate that a
test was written to verify a previously-fixed bug, one would specify
`.verifiesFix`:

```swift
@Test("Food truck engine works", .bug("12345", relationship: .verifiesFix))
func engineWorks() async {
  var foodTruck = FoodTruck()
  await foodTruck.engine.start()
  #expect(foodTruck.engine.isRunning)
}
```

The testing library defines several kinds of common bug/test relationship:

| Relationship | Use when… |
|-|-|
| `.uncoveredBug` | A test run failed, uncovering the bug in question. |
| `.reproducesBug` | A bug was previously filed and the test was written to demonstrate it. |
| `.verifiesFix` | A bug has been fixed and the test shows that it no longer reproduces. |
| `.failingBecauseOfBug` | A test was previously passing, but now an unrelated bug is causing it to fail. |
| `.unspecified` | No other case accurately describes the relationship. |

<!-- Keep `.unspecified` as the last row above to imply it is a
fallback. -->

=======
>>>>>>> d5f98510
## Add comments to associated bugs

A bug identifier may be insufficient to uniquely and clearly identify a bug
associated with a test. Bug trackers universally provide a "title" field for
bugs that is not visible to the testing library. To add a bug's title to a test,
include it after the bug's identifier:

```swift
@Test(
  "Food truck has napkins",
  .bug("12345", "Forgot to buy more napkins")
)
func hasNapkins() async {
  ...
}
```<|MERGE_RESOLUTION|>--- conflicted
+++ resolved
@@ -43,48 +43,6 @@
 For more information on the formats recognized by the testing library, see
 <doc:BugIdentifiers>.
 
-<<<<<<< HEAD
-## Specify the relationship between a bug and a test
-
-By default, the nature of the relationship between a bug and a test is
-unspecified. All the testing library knows about such relationships is that they
-exist.
-
-It is possible to customize the relationship between a bug and a test. Doing so
-allows the testing library to make certain assumptions, such as that a test is
-expected to fail, or that a failure indicates a regression that requires
-attention from a developer.
-
-To specify how a bug is related to a test, use the `relationship` parameter of
-the ``Trait/bug(_:relationship:_:)-86mmm`` or
-``Trait/bug(_:relationship:_:)-3hsi5`` function. For example, to indicate that a
-test was written to verify a previously-fixed bug, one would specify
-`.verifiesFix`:
-
-```swift
-@Test("Food truck engine works", .bug("12345", relationship: .verifiesFix))
-func engineWorks() async {
-  var foodTruck = FoodTruck()
-  await foodTruck.engine.start()
-  #expect(foodTruck.engine.isRunning)
-}
-```
-
-The testing library defines several kinds of common bug/test relationship:
-
-| Relationship | Use when… |
-|-|-|
-| `.uncoveredBug` | A test run failed, uncovering the bug in question. |
-| `.reproducesBug` | A bug was previously filed and the test was written to demonstrate it. |
-| `.verifiesFix` | A bug has been fixed and the test shows that it no longer reproduces. |
-| `.failingBecauseOfBug` | A test was previously passing, but now an unrelated bug is causing it to fail. |
-| `.unspecified` | No other case accurately describes the relationship. |
-
-<!-- Keep `.unspecified` as the last row above to imply it is a
-fallback. -->
-
-=======
->>>>>>> d5f98510
 ## Add comments to associated bugs
 
 A bug identifier may be insufficient to uniquely and clearly identify a bug
