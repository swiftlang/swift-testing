--- conflicted
+++ resolved
@@ -24,14 +24,9 @@
 
 - ``Trait/timeLimit(_:)-4kzjp``
 - ``Trait/serialized``
-<<<<<<< HEAD
 <!-- - ``Trait/serialized(_:)`` -->
 
-### Categorizing tests
-=======
- 
 ### Categorizing tests and adding information
->>>>>>> bc74ac03
 
 - ``Trait/tags(_:)``
 - ``Trait/comments``
