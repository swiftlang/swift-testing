//
// This source file is part of the Swift.org open source project
//
// Copyright (c) 2023–2025 Apple Inc. and the Swift project authors
// Licensed under Apache License v2.0 with Runtime Library Exception
//
// See https://swift.org/LICENSE.txt for license information
// See https://swift.org/CONTRIBUTORS.txt for Swift project authors
//

private import _TestingInternals

/// A type representing a test content record's `kind` field.
///
/// Test content kinds are 32-bit unsigned integers and are stored as such when
/// test content records are emitted at compile time.
///
/// This type lets you represent a kind value as an integer literal or as a
/// string literal in Swift code. In particular, when adding a conformance to
/// the ``DiscoverableAsTestContent`` protocol, the protocol's
/// ``DiscoverableAsTestContent/testContentKind`` property must be an instance
/// of this type.
///
/// For a list of reserved values, or to reserve a value for your own use, see
/// `ABI/TestContent.md`.
///
/// @Comment {
///   This type is `@frozen` and most of its members are `@inlinable` because it
///   represents the underlying `kind` field which has a fixed layout. In the
///   future, we may want to use this type in test content records, but that
///   will require the type be publicly visible and that `@const` is implemented
///   in the compiler.
/// }
@_spi(Experimental) @_spi(ForToolsIntegrationOnly)
@frozen public struct TestContentKind: Sendable, RawRepresentable {
  public var rawValue: UInt32

  @inlinable public init(rawValue: UInt32) {
    self.rawValue = rawValue
  }
}

// MARK: - Equatable, Hashable

extension TestContentKind: Equatable, Hashable {
  @inlinable public static func ==(lhs: Self, rhs: Self) -> Bool {
    lhs.rawValue == rhs.rawValue
  }

  @inlinable public func hash(into hasher: inout Hasher) {
    hasher.combine(rawValue)
  }
}

#if !hasFeature(Embedded)
// MARK: - Codable

extension TestContentKind: Codable {}
#endif

// MARK: - ExpressibleByStringLiteral, ExpressibleByIntegerLiteral

extension TestContentKind: ExpressibleByStringLiteral, ExpressibleByIntegerLiteral {
  @inlinable public init(stringLiteral stringValue: StaticString) {
    let rawValue = stringValue.withUTF8Buffer { stringValue in
      precondition(stringValue.count == MemoryLayout<UInt32>.stride, #""\#(stringValue)".utf8CodeUnitCount = \#(stringValue.count), expected \#(MemoryLayout<UInt32>.stride)"#)
      let bigEndian = UnsafeRawBufferPointer(stringValue).loadUnaligned(as: UInt32.self)
      return UInt32(bigEndian: bigEndian)
    }
    self.init(rawValue: rawValue)
  }

  @inlinable public init(integerLiteral: UInt32) {
    self.init(rawValue: integerLiteral)
  }
}

// MARK: - CustomStringConvertible

extension TestContentKind: CustomStringConvertible {
  /// This test content type's kind value as an ASCII string (of the form
  /// `"abcd"`) if it looks like it might be a [FourCC](https://en.wikipedia.org/wiki/FourCC)
  /// value, or `nil` if not.
  private var _fourCCValue: String? {
    withUnsafeBytes(of: rawValue.bigEndian) { bytes in
<<<<<<< HEAD
      if bytes.allSatisfy(Unicode.ASCII.isASCII) {
        let allAlphanumeric = bytes.allSatisfy { 0 != isprint(CInt($0)) }
        if allAlphanumeric {
          return String(decoding: bytes, as: Unicode.ASCII.self)
        }
=======
      let allPrintableASCII = bytes.allSatisfy { byte in
        Unicode.ASCII.isASCII(byte) && 0 != isprint(CInt(byte))
      }
      if allPrintableASCII {
        return String(decoding: bytes, as: Unicode.ASCII.self)
>>>>>>> 27d09f01
      }
      return nil
    }
  }

  public var description: String {
    let hexValue = "0x" + String(rawValue, radix: 16)
    if let fourCCValue = _fourCCValue {
      return "'\(fourCCValue)' (\(hexValue))"
    }
    return hexValue
  }
}<|MERGE_RESOLUTION|>--- conflicted
+++ resolved
@@ -83,19 +83,11 @@
   /// value, or `nil` if not.
   private var _fourCCValue: String? {
     withUnsafeBytes(of: rawValue.bigEndian) { bytes in
-<<<<<<< HEAD
-      if bytes.allSatisfy(Unicode.ASCII.isASCII) {
-        let allAlphanumeric = bytes.allSatisfy { 0 != isprint(CInt($0)) }
-        if allAlphanumeric {
-          return String(decoding: bytes, as: Unicode.ASCII.self)
-        }
-=======
       let allPrintableASCII = bytes.allSatisfy { byte in
         Unicode.ASCII.isASCII(byte) && 0 != isprint(CInt(byte))
       }
       if allPrintableASCII {
         return String(decoding: bytes, as: Unicode.ASCII.self)
->>>>>>> 27d09f01
       }
       return nil
     }
