<<<<<<< HEAD
# This source file is part of the Swift.org open source project
#
# Copyright (c) 2024–2025 Apple Inc. and the Swift project authors
# Licensed under Apache License v2.0 with Runtime Library Exception
#
# See http://swift.org/LICENSE.txt for license information
# See http://swift.org/CONTRIBUTORS.txt for Swift project authors
=======
##
## This source file is part of the Swift.org open source project
##
## Copyright (c) 2024 Apple Inc. and the Swift project authors
## Licensed under Apache License v2.0 with Runtime Library Exception
##
## See https://swift.org/LICENSE.txt for license information
## See https://swift.org/CONTRIBUTORS.txt for Swift project authors
##
>>>>>>> 77f84d3e

# The library version is now tracked in VERSION.txt at the root directory of the
# repository. This file will be removed in a future commit.<|MERGE_RESOLUTION|>--- conflicted
+++ resolved
@@ -1,22 +1,12 @@
-<<<<<<< HEAD
-# This source file is part of the Swift.org open source project
-#
-# Copyright (c) 2024–2025 Apple Inc. and the Swift project authors
-# Licensed under Apache License v2.0 with Runtime Library Exception
-#
-# See http://swift.org/LICENSE.txt for license information
-# See http://swift.org/CONTRIBUTORS.txt for Swift project authors
-=======
 ##
 ## This source file is part of the Swift.org open source project
 ##
-## Copyright (c) 2024 Apple Inc. and the Swift project authors
+## Copyright (c) 2024–2025 Apple Inc. and the Swift project authors
 ## Licensed under Apache License v2.0 with Runtime Library Exception
 ##
 ## See https://swift.org/LICENSE.txt for license information
 ## See https://swift.org/CONTRIBUTORS.txt for Swift project authors
 ##
->>>>>>> 77f84d3e
 
 # The library version is now tracked in VERSION.txt at the root directory of the
 # repository. This file will be removed in a future commit.